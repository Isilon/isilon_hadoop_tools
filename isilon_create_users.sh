--- conflicted
+++ resolved
@@ -164,14 +164,10 @@
     "hwx")
         SUPER_USERS="hdfs mapred yarn hbase storm falcon tracer"
         SUPER_GROUPS="hadoop"
-<<<<<<< HEAD
-        REQUIRED_USERS="$SUPER_USERS tez hive hcat oozie zookeeper ambari-qa flume hue accumulo hadoopqa sqoop anonymous spark mahout ranger kms atlas ams kafka"
+        REQUIRED_USERS="$SUPER_USERS tez hive hcat oozie zookeeper ambari-qa flume hue accumulo hadoopqa sqoop anonymous spark mahout ranger kms atlas ams kafka zeppelin livy"
         if [ zone != "System" ]; then
           REQUIRED_USERS = "$REQUIRED_USERS admin"
         fi
-=======
-        REQUIRED_USERS="$SUPER_USERS tez hive hcat oozie zookeeper ambari-qa flume hue accumulo hadoopqa sqoop anonymous spark mahout ranger kms atlas ams kafka zeppelin livy"
->>>>>>> 7e3f967d
         REQUIRED_GROUPS="$REQUIRED_USERS $SUPER_GROUPS"
         ;;
     "bi")
